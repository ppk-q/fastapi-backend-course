--- conflicted
+++ resolved
@@ -14,11 +14,8 @@
         except json.JSONDecodeError:
             return []
 
-<<<<<<< HEAD
-def saving_books(books, filename='library.json'):
-=======
+
 def save_books(books, filename='library.json'):
->>>>>>> bb5a993a
     """
     Сохранение списка книг в JSON-файл.
     """
@@ -98,11 +95,8 @@
             # Получаем новый список с добавленной книгой
             new_books = add_book(books, title, author, year)
             books = new_books  # Обновляем переменную, чтобы сохранить изменения
-<<<<<<< HEAD
             saving_books(books)  # Сразу сохраняем в файл
-=======
             save_books(books)  # Сразу сохраняем в файл
->>>>>>> bb5a993a
             print("Книга добавлена!")
 
         elif choice == '3':
@@ -110,15 +104,10 @@
             title_to_remove = input("Введите название книги, которую хотите удалить: ").strip()
 
             new_books = remove_book(books, title_to_remove)
-<<<<<<< HEAD
-            if len(new_books) > len(books):
-                books = new_books
-                saving_books(books)
-=======
+
             if len(new_books) < len(books):
                 books = new_books
                 save_books(books)
->>>>>>> bb5a993a
                 print("Книга удалена!")
             else:
                 print("Книга с таким названием не найдена.")
@@ -133,24 +122,13 @@
             else:
                 print("Ничего не найдено.")
 
-<<<<<<< HEAD
-        elif choice == '6':
-=======
         elif choice == '5':
->>>>>>> bb5a993a
             print("Выход из программы.")
             break
 
         else:
             print("Некорректный ввод. Попробуйте ещё раз.")
-<<<<<<< HEAD
 
 
-
-
-
-=======
->>>>>>> bb5a993a
-
 if __name__ == "__main__":
-    main()+    main()
